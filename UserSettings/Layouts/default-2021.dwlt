%YAML 1.1
%TAG !u! tag:unity3d.com,2011:
--- !u!114 &1
MonoBehaviour:
  m_ObjectHideFlags: 52
  m_CorrespondingSourceObject: {fileID: 0}
  m_PrefabInstance: {fileID: 0}
  m_PrefabAsset: {fileID: 0}
  m_GameObject: {fileID: 0}
  m_Enabled: 1
  m_EditorHideFlags: 0
  m_Script: {fileID: 12004, guid: 0000000000000000e000000000000000, type: 0}
  m_Name: 
  m_EditorClassIdentifier: 
  m_PixelRect:
    serializedVersion: 2
    x: 775
    y: 107
    width: 513
    height: 567
  m_ShowMode: 0
  m_Title: Test Runner
  m_RootView: {fileID: 4}
  m_MinSize: {x: 100, y: 121}
  m_MaxSize: {x: 4000, y: 4021}
  m_Maximized: 0
--- !u!114 &2
MonoBehaviour:
  m_ObjectHideFlags: 52
  m_CorrespondingSourceObject: {fileID: 0}
  m_PrefabInstance: {fileID: 0}
  m_PrefabAsset: {fileID: 0}
  m_GameObject: {fileID: 0}
  m_Enabled: 1
  m_EditorHideFlags: 1
  m_Script: {fileID: 12004, guid: 0000000000000000e000000000000000, type: 0}
  m_Name: 
  m_EditorClassIdentifier: 
  m_PixelRect:
    serializedVersion: 2
    x: 0
    y: 43
    width: 1920
    height: 997
  m_ShowMode: 4
  m_Title: Project
  m_RootView: {fileID: 9}
  m_MinSize: {x: 875, y: 300}
  m_MaxSize: {x: 10000, y: 10000}
  m_Maximized: 1
--- !u!114 &3
MonoBehaviour:
  m_ObjectHideFlags: 52
  m_CorrespondingSourceObject: {fileID: 0}
  m_PrefabInstance: {fileID: 0}
  m_PrefabAsset: {fileID: 0}
  m_GameObject: {fileID: 0}
  m_Enabled: 1
  m_EditorHideFlags: 0
  m_Script: {fileID: 12006, guid: 0000000000000000e000000000000000, type: 0}
  m_Name: TestRunnerWindow
  m_EditorClassIdentifier: 
  m_Children: []
  m_Position:
    serializedVersion: 2
    x: 0
    y: 0
    width: 513
    height: 567
  m_MinSize: {x: 100, y: 121}
  m_MaxSize: {x: 4000, y: 4021}
  m_ActualView: {fileID: 15}
  m_Panes:
  - {fileID: 15}
  m_Selected: 0
  m_LastSelected: 0
--- !u!114 &4
MonoBehaviour:
  m_ObjectHideFlags: 52
  m_CorrespondingSourceObject: {fileID: 0}
  m_PrefabInstance: {fileID: 0}
  m_PrefabAsset: {fileID: 0}
  m_GameObject: {fileID: 0}
  m_Enabled: 1
  m_EditorHideFlags: 0
  m_Script: {fileID: 12010, guid: 0000000000000000e000000000000000, type: 0}
  m_Name: 
  m_EditorClassIdentifier: 
  m_Children:
  - {fileID: 3}
  m_Position:
    serializedVersion: 2
    x: 0
    y: 0
    width: 513
    height: 567
  m_MinSize: {x: 100, y: 121}
  m_MaxSize: {x: 4000, y: 4021}
  vertical: 0
  controlID: 93
--- !u!114 &5
MonoBehaviour:
  m_ObjectHideFlags: 52
  m_CorrespondingSourceObject: {fileID: 0}
  m_PrefabInstance: {fileID: 0}
  m_PrefabAsset: {fileID: 0}
  m_GameObject: {fileID: 0}
  m_Enabled: 1
  m_EditorHideFlags: 1
  m_Script: {fileID: 12010, guid: 0000000000000000e000000000000000, type: 0}
  m_Name: 
  m_EditorClassIdentifier: 
  m_Children:
  - {fileID: 12}
  - {fileID: 6}
  m_Position:
    serializedVersion: 2
    x: 0
    y: 30
    width: 1920
    height: 947
  m_MinSize: {x: 300, y: 200}
  m_MaxSize: {x: 24288, y: 16192}
  vertical: 0
  controlID: 84
--- !u!114 &6
MonoBehaviour:
  m_ObjectHideFlags: 52
  m_CorrespondingSourceObject: {fileID: 0}
  m_PrefabInstance: {fileID: 0}
  m_PrefabAsset: {fileID: 0}
  m_GameObject: {fileID: 0}
  m_Enabled: 1
  m_EditorHideFlags: 1
  m_Script: {fileID: 12006, guid: 0000000000000000e000000000000000, type: 0}
  m_Name: 
  m_EditorClassIdentifier: 
  m_Children: []
  m_Position:
    serializedVersion: 2
    x: 1531
    y: 0
    width: 389
    height: 947
<<<<<<< HEAD
  m_MinSize: {x: 275, y: 50}
  m_MaxSize: {x: 4000, y: 4000}
=======
  m_MinSize: {x: 276, y: 71}
  m_MaxSize: {x: 4001, y: 4021}
>>>>>>> 88b9c3df
  m_ActualView: {fileID: 18}
  m_Panes:
  - {fileID: 18}
  m_Selected: 0
  m_LastSelected: 0
--- !u!114 &7
MonoBehaviour:
  m_ObjectHideFlags: 52
  m_CorrespondingSourceObject: {fileID: 0}
  m_PrefabInstance: {fileID: 0}
  m_PrefabAsset: {fileID: 0}
  m_GameObject: {fileID: 0}
  m_Enabled: 1
  m_EditorHideFlags: 1
  m_Script: {fileID: 12006, guid: 0000000000000000e000000000000000, type: 0}
  m_Name: 
  m_EditorClassIdentifier: 
  m_Children: []
  m_Position:
    serializedVersion: 2
    x: 0
    y: 0
    width: 379
    height: 573
  m_MinSize: {x: 201, y: 221}
  m_MaxSize: {x: 4001, y: 4021}
  m_ActualView: {fileID: 19}
  m_Panes:
  - {fileID: 19}
  m_Selected: 0
  m_LastSelected: 0
--- !u!114 &8
MonoBehaviour:
  m_ObjectHideFlags: 52
  m_CorrespondingSourceObject: {fileID: 0}
  m_PrefabInstance: {fileID: 0}
  m_PrefabAsset: {fileID: 0}
  m_GameObject: {fileID: 0}
  m_Enabled: 1
  m_EditorHideFlags: 1
  m_Script: {fileID: 12006, guid: 0000000000000000e000000000000000, type: 0}
  m_Name: ProjectBrowser
  m_EditorClassIdentifier: 
  m_Children: []
  m_Position:
    serializedVersion: 2
    x: 0
    y: 573
    width: 1531
    height: 374
  m_MinSize: {x: 231, y: 271}
  m_MaxSize: {x: 10001, y: 10021}
  m_ActualView: {fileID: 17}
  m_Panes:
  - {fileID: 17}
  - {fileID: 22}
  m_Selected: 0
  m_LastSelected: 1
--- !u!114 &9
MonoBehaviour:
  m_ObjectHideFlags: 52
  m_CorrespondingSourceObject: {fileID: 0}
  m_PrefabInstance: {fileID: 0}
  m_PrefabAsset: {fileID: 0}
  m_GameObject: {fileID: 0}
  m_Enabled: 1
  m_EditorHideFlags: 1
  m_Script: {fileID: 12008, guid: 0000000000000000e000000000000000, type: 0}
  m_Name: 
  m_EditorClassIdentifier: 
  m_Children:
  - {fileID: 10}
  - {fileID: 5}
  - {fileID: 11}
  m_Position:
    serializedVersion: 2
    x: 0
    y: 0
    width: 1920
    height: 997
  m_MinSize: {x: 875, y: 300}
  m_MaxSize: {x: 10000, y: 10000}
  m_UseTopView: 1
  m_TopViewHeight: 30
  m_UseBottomView: 1
  m_BottomViewHeight: 20
--- !u!114 &10
MonoBehaviour:
  m_ObjectHideFlags: 52
  m_CorrespondingSourceObject: {fileID: 0}
  m_PrefabInstance: {fileID: 0}
  m_PrefabAsset: {fileID: 0}
  m_GameObject: {fileID: 0}
  m_Enabled: 1
  m_EditorHideFlags: 1
  m_Script: {fileID: 12011, guid: 0000000000000000e000000000000000, type: 0}
  m_Name: 
  m_EditorClassIdentifier: 
  m_Children: []
  m_Position:
    serializedVersion: 2
    x: 0
    y: 0
    width: 1920
    height: 30
  m_MinSize: {x: 0, y: 0}
  m_MaxSize: {x: 0, y: 0}
  m_LastLoadedLayoutName: 
--- !u!114 &11
MonoBehaviour:
  m_ObjectHideFlags: 52
  m_CorrespondingSourceObject: {fileID: 0}
  m_PrefabInstance: {fileID: 0}
  m_PrefabAsset: {fileID: 0}
  m_GameObject: {fileID: 0}
  m_Enabled: 1
  m_EditorHideFlags: 1
  m_Script: {fileID: 12042, guid: 0000000000000000e000000000000000, type: 0}
  m_Name: 
  m_EditorClassIdentifier: 
  m_Children: []
  m_Position:
    serializedVersion: 2
    x: 0
    y: 977
    width: 1920
    height: 20
  m_MinSize: {x: 0, y: 0}
  m_MaxSize: {x: 0, y: 0}
--- !u!114 &12
MonoBehaviour:
  m_ObjectHideFlags: 52
  m_CorrespondingSourceObject: {fileID: 0}
  m_PrefabInstance: {fileID: 0}
  m_PrefabAsset: {fileID: 0}
  m_GameObject: {fileID: 0}
  m_Enabled: 1
  m_EditorHideFlags: 1
  m_Script: {fileID: 12010, guid: 0000000000000000e000000000000000, type: 0}
  m_Name: 
  m_EditorClassIdentifier: 
  m_Children:
  - {fileID: 13}
  - {fileID: 8}
  m_Position:
    serializedVersion: 2
    x: 0
    y: 0
    width: 1531
    height: 947
  m_MinSize: {x: 200, y: 200}
  m_MaxSize: {x: 16192, y: 16192}
  vertical: 1
  controlID: 85
--- !u!114 &13
MonoBehaviour:
  m_ObjectHideFlags: 52
  m_CorrespondingSourceObject: {fileID: 0}
  m_PrefabInstance: {fileID: 0}
  m_PrefabAsset: {fileID: 0}
  m_GameObject: {fileID: 0}
  m_Enabled: 1
  m_EditorHideFlags: 1
  m_Script: {fileID: 12010, guid: 0000000000000000e000000000000000, type: 0}
  m_Name: 
  m_EditorClassIdentifier: 
  m_Children:
  - {fileID: 7}
  - {fileID: 14}
  m_Position:
    serializedVersion: 2
    x: 0
    y: 0
    width: 1531
    height: 573
  m_MinSize: {x: 200, y: 100}
  m_MaxSize: {x: 16192, y: 8096}
  vertical: 0
  controlID: 86
--- !u!114 &14
MonoBehaviour:
  m_ObjectHideFlags: 52
  m_CorrespondingSourceObject: {fileID: 0}
  m_PrefabInstance: {fileID: 0}
  m_PrefabAsset: {fileID: 0}
  m_GameObject: {fileID: 0}
  m_Enabled: 1
  m_EditorHideFlags: 1
  m_Script: {fileID: 12006, guid: 0000000000000000e000000000000000, type: 0}
  m_Name: SceneView
  m_EditorClassIdentifier: 
  m_Children: []
  m_Position:
    serializedVersion: 2
    x: 379
    y: 0
    width: 1152
    height: 573
  m_MinSize: {x: 202, y: 221}
  m_MaxSize: {x: 4002, y: 4021}
  m_ActualView: {fileID: 20}
  m_Panes:
  - {fileID: 20}
  - {fileID: 21}
  - {fileID: 16}
  m_Selected: 0
  m_LastSelected: 1
--- !u!114 &15
MonoBehaviour:
  m_ObjectHideFlags: 52
  m_CorrespondingSourceObject: {fileID: 0}
  m_PrefabInstance: {fileID: 0}
  m_PrefabAsset: {fileID: 0}
  m_GameObject: {fileID: 0}
  m_Enabled: 1
  m_EditorHideFlags: 0
  m_Script: {fileID: 13401, guid: 0000000000000000e000000000000000, type: 0}
  m_Name: 
  m_EditorClassIdentifier: 
  m_MinSize: {x: 100, y: 100}
  m_MaxSize: {x: 4000, y: 4000}
  m_TitleContent:
    m_Text: Test Runner
    m_Image: {fileID: 0}
    m_Tooltip: 
  m_Pos:
    serializedVersion: 2
    x: 775
    y: 107
    width: 513
    height: 546
  m_ViewDataDictionary: {fileID: 0}
  m_OverlayCanvas:
    m_LastAppliedPresetName: Default
    m_SaveData: []
  m_Spl:
    ID: 122
    splitterInitialOffset: 0
    currentActiveSplitter: -1
    realSizes:
    - 357
    - 119
    relativeSizes:
    - 0.75
    - 0.25
    minSizes:
    - 32
    - 32
    maxSizes:
    - 0
    - 0
    lastTotalSize: 476
    splitSize: 6
    xOffset: 0
    m_Version: 1
    oldRealSizes: 
    oldMinSizes: 
    oldMaxSizes: 
    oldSplitSize: 0
  m_TestTypeToolbarIndex: 1
  m_PlayModeTestListGUI:
    m_Window: {fileID: 0}
    m_NewResultList: []
    m_ResultText: 
    m_ResultStacktrace: 
    m_TestListState:
      scrollPos: {x: 0, y: 0}
      m_SelectedIDs: 
      m_LastClickedID: 0
      m_ExpandedIDs: 
      m_RenameOverlay:
        m_UserAcceptedRename: 0
        m_Name: 
        m_OriginalName: 
        m_EditFieldRect:
          serializedVersion: 2
          x: 0
          y: 0
          width: 0
          height: 0
        m_UserData: 0
        m_IsWaitingForDelay: 0
        m_IsRenaming: 0
        m_OriginalEventType: 11
        m_IsRenamingFilename: 0
        m_ClientGUIView: {fileID: 0}
      m_SearchString: 
    m_TestRunnerUIFilter:
      PassedHidden: 0
      FailedHidden: 0
      NotRunHidden: 0
      m_SearchString: 
      selectedCategoryMask: 0
      availableCategories: []
    m_SelectedOption: 0
  m_EditModeTestListGUI:
    m_Window: {fileID: 15}
    m_NewResultList:
    - id: 1000
      uniqueId: '[collections][suite]'
      name: collections
      fullName: collections
      resultStatus: 1
<<<<<<< HEAD
      duration: 0.0639537
=======
      duration: 3.4887822
>>>>>>> 88b9c3df
      messages: 
      output: 
      stacktrace: 
      notRunnable: 0
      ignoredOrSkipped: 0
      description: 
      isSuite: 1
      categories: []
      parentId: 
      parentUniqueId: 
    - id: 1017
      uniqueId: '[E.Collections.Tests.dll][suite]'
      name: E.Collections.Tests.dll
      fullName: D:/Users/Administrator/Documents/Workspace/com.e.collections/Library/ScriptAssemblies/E.Collections.Tests.dll
      resultStatus: 1
<<<<<<< HEAD
      duration: 0.0163282
=======
      duration: 3.410949
>>>>>>> 88b9c3df
      messages: 
      output: 
      stacktrace: 
      notRunnable: 0
      ignoredOrSkipped: 0
      description: 
      isSuite: 1
      categories: []
      parentId: 1000
      parentUniqueId: '[collections][suite]'
    - id: 1018
      uniqueId: E.Collections.Tests.dll/[E][suite]
      name: E
      fullName: E
      resultStatus: 1
<<<<<<< HEAD
      duration: 0.0146915
=======
      duration: 3.408797
>>>>>>> 88b9c3df
      messages: 
      output: 
      stacktrace: 
      notRunnable: 0
      ignoredOrSkipped: 0
      description: 
      isSuite: 1
      categories: []
      parentId: 1017
      parentUniqueId: '[E.Collections.Tests.dll][suite]'
    - id: 1019
      uniqueId: E.Collections.Tests.dll/E/[Collections][suite]
      name: Collections
      fullName: E.Collections
      resultStatus: 1
<<<<<<< HEAD
      duration: 0.0132721
=======
      duration: 3.4081216
>>>>>>> 88b9c3df
      messages: 
      output: 
      stacktrace: 
      notRunnable: 0
      ignoredOrSkipped: 0
      description: 
      isSuite: 1
      categories: []
      parentId: 1018
      parentUniqueId: E.Collections.Tests.dll/[E][suite]
    - id: 1020
      uniqueId: E.Collections.Tests.dll/E/Collections/[E.Collections.Tests][E.Collections.Test][suite]
      name: Test
      fullName: E.Collections.Test
      resultStatus: 1
<<<<<<< HEAD
      duration: 0.0096757
=======
      duration: 3.40375
>>>>>>> 88b9c3df
      messages: 
      output: 
      stacktrace: 
      notRunnable: 0
      ignoredOrSkipped: 0
      description: 
      isSuite: 1
      categories: []
      parentId: 1019
      parentUniqueId: E.Collections.Tests.dll/E/[Collections][suite]
    - id: 1001
      uniqueId: E.Collections.Tests.dll/E/Collections/Test/[E.Collections.Tests][E.Collections.Test.TestTrailingZerosCount][suite]
      name: TestTrailingZerosCount
      fullName: E.Collections.Test.TestTrailingZerosCount
      resultStatus: 1
      duration: 0.0051608
      messages: 
      output: 
      stacktrace: 
      notRunnable: 0
      ignoredOrSkipped: 0
      description: 
      isSuite: 1
      categories: []
      parentId: 1024
      parentUniqueId: E.Collections.Tests.dll/E/Collections/[E.Collections.Tests][E.Collections.Test][suite]
    - id: 1004
      uniqueId: E.Collections.Tests.dll/E/Collections/Test/TestTrailingZerosCount/[E.Collections.Tests][E.Collections.Test.TestTrailingZerosCount.Find64BitMagicNumber]
      name: Find64BitMagicNumber
      fullName: E.Collections.Test.TestTrailingZerosCount.Find64BitMagicNumber
      resultStatus: 1
      duration: 0.0202777
      messages: 
      output: "64bits MagicNumber: 151050438420815295 \n Zeros Counts: \r\n0 ,1 ,2
        ,7 ,3 ,13 ,8 ,19 ,4 ,25 ,14 ,28 ,9 ,34 ,20 ,40 ,\r\n5 ,17 ,26 ,38 ,15 ,46
        ,29 ,48 ,10 ,31 ,35 ,54 ,21 ,50 ,41 ,57 ,\r\n63 ,6 ,12 ,18 ,24 ,27 ,33 ,39
        ,16 ,37 ,45 ,47 ,30 ,53 ,49 ,56 ,\r\n62 ,11 ,23 ,32 ,36 ,44 ,52 ,55 ,61 ,22
        ,43 ,51 ,60 ,42 ,59 ,58 ,\r\n"
      stacktrace: 
      notRunnable: 0
      ignoredOrSkipped: 0
      description: 
      isSuite: 0
      categories:
      - Uncategorized
      parentId: 1001
      parentUniqueId: E.Collections.Tests.dll/E/Collections/Test/[E.Collections.Tests][E.Collections.Test.TestTrailingZerosCount][suite]
    - id: 1002
      uniqueId: E.Collections.Tests.dll/E/Collections/Test/TestTrailingZerosCount/[E.Collections.Tests][E.Collections.Test.TestTrailingZerosCount.TestTrailingZerosCount32]
      name: TestTrailingZerosCount32
      fullName: E.Collections.Test.TestTrailingZerosCount.TestTrailingZerosCount32
      resultStatus: 1
      duration: 0.0242344
      messages: 
      output: 
      stacktrace: 
      notRunnable: 0
      ignoredOrSkipped: 0
      description: 
      isSuite: 0
      categories:
      - Uncategorized
      parentId: 1001
      parentUniqueId: E.Collections.Tests.dll/E/Collections/Test/[E.Collections.Tests][E.Collections.Test.TestTrailingZerosCount][suite]
    - id: 1003
      uniqueId: E.Collections.Tests.dll/E/Collections/Test/TestTrailingZerosCount/[E.Collections.Tests][E.Collections.Test.TestTrailingZerosCount.TestTrailingZerosCount64]
      name: TestTrailingZerosCount64
      fullName: E.Collections.Test.TestTrailingZerosCount.TestTrailingZerosCount64
      resultStatus: 1
      duration: 0.0001639
      messages: 
      output: 
      stacktrace: 
      notRunnable: 0
      ignoredOrSkipped: 0
      description: 
      isSuite: 0
      categories:
      - Uncategorized
      parentId: 1001
      parentUniqueId: E.Collections.Tests.dll/E/Collections/Test/[E.Collections.Tests][E.Collections.Test.TestTrailingZerosCount][suite]
    - id: 1001
      uniqueId: E.Collections.Tests.dll/E/Collections/Test/[E.Collections.Tests][E.Collections.Test.TestUnsafeChunkedHashSet][suite]
      name: TestUnsafeChunkedHashSet
      fullName: E.Collections.Test.TestUnsafeChunkedHashSet
      resultStatus: 1
<<<<<<< HEAD
      duration: 0.7813224
=======
      duration: 0.4694835
>>>>>>> 88b9c3df
      messages: 
      output: 
      stacktrace: 
      notRunnable: 0
      ignoredOrSkipped: 0
      description: 
      isSuite: 1
      categories: []
      parentId: 1020
      parentUniqueId: E.Collections.Tests.dll/E/Collections/[E.Collections.Tests][E.Collections.Test][suite]
    - id: 1004
      uniqueId: E.Collections.Tests.dll/E/Collections/Test/TestUnsafeChunkedHashSet/[E.Collections.Tests][E.Collections.Test.TestUnsafeChunkedHashSet.TestUnsafeChunkedHashSetJob]
      name: TestUnsafeChunkedHashSetJob
      fullName: E.Collections.Test.TestUnsafeChunkedHashSet.TestUnsafeChunkedHashSetJob
      resultStatus: 1
<<<<<<< HEAD
      duration: 0.1643409
=======
      duration: 0.1735264
>>>>>>> 88b9c3df
      messages: 
      output: 
      stacktrace: 
      notRunnable: 0
      ignoredOrSkipped: 0
      description: 
      isSuite: 0
      categories:
      - Uncategorized
      parentId: 1001
      parentUniqueId: E.Collections.Tests.dll/E/Collections/Test/[E.Collections.Tests][E.Collections.Test.TestUnsafeChunkedHashSet][suite]
    - id: 1003
      uniqueId: E.Collections.Tests.dll/E/Collections/Test/TestUnsafeChunkedHashSet/[E.Collections.Tests][E.Collections.Test.TestUnsafeChunkedHashSet.TestUnsafeChunkedHashSetRemove]
      name: TestUnsafeChunkedHashSetRemove
      fullName: E.Collections.Test.TestUnsafeChunkedHashSet.TestUnsafeChunkedHashSetRemove
      resultStatus: 1
<<<<<<< HEAD
      duration: 0.3464578
=======
      duration: 0.1634994
>>>>>>> 88b9c3df
      messages: 
      output: 
      stacktrace: 
      notRunnable: 0
      ignoredOrSkipped: 0
      description: 
      isSuite: 0
      categories:
      - Uncategorized
      parentId: 1001
      parentUniqueId: E.Collections.Tests.dll/E/Collections/Test/[E.Collections.Tests][E.Collections.Test.TestUnsafeChunkedHashSet][suite]
    - id: 1002
      uniqueId: E.Collections.Tests.dll/E/Collections/Test/TestUnsafeChunkedHashSet/[E.Collections.Tests][E.Collections.Test.TestUnsafeChunkedHashSet.TestUnsafeChunkedHashSetSet]
      name: TestUnsafeChunkedHashSetSet
      fullName: E.Collections.Test.TestUnsafeChunkedHashSet.TestUnsafeChunkedHashSetSet
      resultStatus: 1
<<<<<<< HEAD
      duration: 0.2573537
=======
      duration: 0.1048177
>>>>>>> 88b9c3df
      messages: 
      output: 
      stacktrace: 
      notRunnable: 0
      ignoredOrSkipped: 0
      description: 
      isSuite: 0
      categories:
      - Uncategorized
      parentId: 1001
      parentUniqueId: E.Collections.Tests.dll/E/Collections/Test/[E.Collections.Tests][E.Collections.Test.TestUnsafeChunkedHashSet][suite]
    - id: 1005
      uniqueId: E.Collections.Tests.dll/E/Collections/Test/[E.Collections.Tests][E.Collections.Test.TestUnsafeChunkedList][suite]
      name: TestUnsafeChunkedList
      fullName: E.Collections.Test.TestUnsafeChunkedList
      resultStatus: 1
<<<<<<< HEAD
      duration: 0.0528165
=======
      duration: 0.0199779
>>>>>>> 88b9c3df
      messages: 
      output: 
      stacktrace: 
      notRunnable: 0
      ignoredOrSkipped: 0
      description: 
      isSuite: 1
      categories: []
      parentId: 1020
      parentUniqueId: E.Collections.Tests.dll/E/Collections/[E.Collections.Tests][E.Collections.Test][suite]
    - id: 1006
      uniqueId: E.Collections.Tests.dll/E/Collections/Test/TestUnsafeChunkedList/[E.Collections.Tests][E.Collections.Test.TestUnsafeChunkedList.TestUnsafeChunkedListAdd]
      name: TestUnsafeChunkedListAdd
      fullName: E.Collections.Test.TestUnsafeChunkedList.TestUnsafeChunkedListAdd
      resultStatus: 1
<<<<<<< HEAD
      duration: 0.0040352
=======
      duration: 0.0041337
>>>>>>> 88b9c3df
      messages: 
      output: 
      stacktrace: 
      notRunnable: 0
      ignoredOrSkipped: 0
      description: 
      isSuite: 0
      categories:
      - Uncategorized
      parentId: 1005
      parentUniqueId: E.Collections.Tests.dll/E/Collections/Test/[E.Collections.Tests][E.Collections.Test.TestUnsafeChunkedList][suite]
    - id: 1007
      uniqueId: E.Collections.Tests.dll/E/Collections/Test/TestUnsafeChunkedList/[E.Collections.Tests][E.Collections.Test.TestUnsafeChunkedList.TestUnsafeChunkedListInsert]
      name: TestUnsafeChunkedListInsert
      fullName: E.Collections.Test.TestUnsafeChunkedList.TestUnsafeChunkedListInsert
      resultStatus: 1
<<<<<<< HEAD
      duration: 0.0012158
=======
      duration: 0.002809
>>>>>>> 88b9c3df
      messages: 
      output: 
      stacktrace: 
      notRunnable: 0
      ignoredOrSkipped: 0
      description: 
      isSuite: 0
      categories:
      - Uncategorized
      parentId: 1005
      parentUniqueId: E.Collections.Tests.dll/E/Collections/Test/[E.Collections.Tests][E.Collections.Test.TestUnsafeChunkedList][suite]
    - id: 1008
      uniqueId: E.Collections.Tests.dll/E/Collections/Test/TestUnsafeChunkedList/[E.Collections.Tests][E.Collections.Test.TestUnsafeChunkedList.TestUnsafeChunkedListRemove]
      name: TestUnsafeChunkedListRemove
      fullName: E.Collections.Test.TestUnsafeChunkedList.TestUnsafeChunkedListRemove
      resultStatus: 1
<<<<<<< HEAD
      duration: 0.0013407
=======
      duration: 0.0011093
>>>>>>> 88b9c3df
      messages: 
      output: 
      stacktrace: 
      notRunnable: 0
      ignoredOrSkipped: 0
      description: 
      isSuite: 0
      categories:
      - Uncategorized
      parentId: 1005
      parentUniqueId: E.Collections.Tests.dll/E/Collections/Test/[E.Collections.Tests][E.Collections.Test.TestUnsafeChunkedList][suite]
    - id: 1009
      uniqueId: E.Collections.Tests.dll/E/Collections/Test/TestUnsafeChunkedList/[E.Collections.Tests][E.Collections.Test.TestUnsafeChunkedList.TestUnsafeChunkedListRemove1]
      name: TestUnsafeChunkedListRemove1
      fullName: E.Collections.Test.TestUnsafeChunkedList.TestUnsafeChunkedListRemove1
      resultStatus: 1
<<<<<<< HEAD
      duration: 0.00088
=======
      duration: 0.0005525
>>>>>>> 88b9c3df
      messages: 
      output: 
      stacktrace: 
      notRunnable: 0
      ignoredOrSkipped: 0
      description: 
      isSuite: 0
      categories:
      - Uncategorized
      parentId: 1005
      parentUniqueId: E.Collections.Tests.dll/E/Collections/Test/[E.Collections.Tests][E.Collections.Test.TestUnsafeChunkedList][suite]
    - id: 1010
      uniqueId: E.Collections.Tests.dll/E/Collections/Test/[E.Collections.Tests][E.Collections.Test.TestUnsafeChunkedQueue][suite]
      name: TestUnsafeChunkedQueue
      fullName: E.Collections.Test.TestUnsafeChunkedQueue
      resultStatus: 1
<<<<<<< HEAD
      duration: 0.0310392
=======
      duration: 0.0174861
>>>>>>> 88b9c3df
      messages: 
      output: 
      stacktrace: 
      notRunnable: 0
      ignoredOrSkipped: 0
      description: 
      isSuite: 1
      categories: []
      parentId: 1020
      parentUniqueId: E.Collections.Tests.dll/E/Collections/[E.Collections.Tests][E.Collections.Test][suite]
    - id: 1012
      uniqueId: E.Collections.Tests.dll/E/Collections/Test/TestUnsafeChunkedQueue/[E.Collections.Tests][E.Collections.Test.TestUnsafeChunkedQueue.TestUnsafeChunkedQueueDequeue]
      name: TestUnsafeChunkedQueueDequeue
      fullName: E.Collections.Test.TestUnsafeChunkedQueue.TestUnsafeChunkedQueueDequeue
      resultStatus: 1
<<<<<<< HEAD
      duration: 0.0042479
=======
      duration: 0.0032437
>>>>>>> 88b9c3df
      messages: 
      output: 
      stacktrace: 
      notRunnable: 0
      ignoredOrSkipped: 0
      description: 
      isSuite: 0
      categories:
      - Uncategorized
      parentId: 1010
      parentUniqueId: E.Collections.Tests.dll/E/Collections/Test/[E.Collections.Tests][E.Collections.Test.TestUnsafeChunkedQueue][suite]
    - id: 1011
      uniqueId: E.Collections.Tests.dll/E/Collections/Test/TestUnsafeChunkedQueue/[E.Collections.Tests][E.Collections.Test.TestUnsafeChunkedQueue.TestUnsafeChunkedQueueEnqueuePeek]
      name: TestUnsafeChunkedQueueEnqueuePeek
      fullName: E.Collections.Test.TestUnsafeChunkedQueue.TestUnsafeChunkedQueueEnqueuePeek
      resultStatus: 1
<<<<<<< HEAD
      duration: 0.0015849
=======
      duration: 0.0009316
>>>>>>> 88b9c3df
      messages: 
      output: 
      stacktrace: 
      notRunnable: 0
      ignoredOrSkipped: 0
      description: 
      isSuite: 0
      categories:
      - Uncategorized
      parentId: 1010
      parentUniqueId: E.Collections.Tests.dll/E/Collections/Test/[E.Collections.Tests][E.Collections.Test.TestUnsafeChunkedQueue][suite]
    - id: 1013
      uniqueId: E.Collections.Tests.dll/E/Collections/Test/[E.Collections.Tests][E.Collections.Test.TestUnsafeChunkedSet][suite]
      name: TestUnsafeChunkedSet
      fullName: E.Collections.Test.TestUnsafeChunkedSet
      resultStatus: 1
<<<<<<< HEAD
      duration: 2.8678808
=======
      duration: 2.890123
>>>>>>> 88b9c3df
      messages: 
      output: 
      stacktrace: 
      notRunnable: 0
      ignoredOrSkipped: 0
      description: 
      isSuite: 1
      categories: []
      parentId: 1020
      parentUniqueId: E.Collections.Tests.dll/E/Collections/[E.Collections.Tests][E.Collections.Test][suite]
    - id: 1016
      uniqueId: E.Collections.Tests.dll/E/Collections/Test/TestUnsafeChunkedSet/[E.Collections.Tests][E.Collections.Test.TestUnsafeChunkedSet.TestUnsafeChunkedSetJob]
      name: TestUnsafeChunkedSetJob
      fullName: E.Collections.Test.TestUnsafeChunkedSet.TestUnsafeChunkedSetJob
      resultStatus: 1
<<<<<<< HEAD
      duration: 0.0913362
=======
      duration: 0.1079937
>>>>>>> 88b9c3df
      messages: 
      output: 
      stacktrace: 
      notRunnable: 0
      ignoredOrSkipped: 0
      description: 
      isSuite: 0
      categories:
      - Uncategorized
      parentId: 1013
      parentUniqueId: E.Collections.Tests.dll/E/Collections/Test/[E.Collections.Tests][E.Collections.Test.TestUnsafeChunkedSet][suite]
    - id: 1015
      uniqueId: E.Collections.Tests.dll/E/Collections/Test/TestUnsafeChunkedSet/[E.Collections.Tests][E.Collections.Test.TestUnsafeChunkedSet.TestUnsafeChunkedSetRemove]
      name: TestUnsafeChunkedSetRemove
      fullName: E.Collections.Test.TestUnsafeChunkedSet.TestUnsafeChunkedSetRemove
      resultStatus: 1
<<<<<<< HEAD
      duration: 1.1791152
=======
      duration: 1.5005771
>>>>>>> 88b9c3df
      messages: 
      output: 
      stacktrace: 
      notRunnable: 0
      ignoredOrSkipped: 0
      description: 
      isSuite: 0
      categories:
      - Uncategorized
      parentId: 1013
      parentUniqueId: E.Collections.Tests.dll/E/Collections/Test/[E.Collections.Tests][E.Collections.Test.TestUnsafeChunkedSet][suite]
    - id: 1014
      uniqueId: E.Collections.Tests.dll/E/Collections/Test/TestUnsafeChunkedSet/[E.Collections.Tests][E.Collections.Test.TestUnsafeChunkedSet.TestUnsafeChunkedSetSet]
      name: TestUnsafeChunkedSetSet
      fullName: E.Collections.Test.TestUnsafeChunkedSet.TestUnsafeChunkedSetSet
      resultStatus: 1
<<<<<<< HEAD
      duration: 1.5846454
=======
      duration: 1.2732574
>>>>>>> 88b9c3df
      messages: 
      output: 
      stacktrace: 
      notRunnable: 0
      ignoredOrSkipped: 0
      description: 
      isSuite: 0
      categories:
      - Uncategorized
      parentId: 1013
      parentUniqueId: E.Collections.Tests.dll/E/Collections/Test/[E.Collections.Tests][E.Collections.Test.TestUnsafeChunkedSet][suite]
<<<<<<< HEAD
    m_ResultText: TestTrailingZerosCount64 (0.000s)
    m_ResultStacktrace: 
    m_TestListState:
      scrollPos: {x: 0, y: 0}
      m_SelectedIDs: 197b5c7a
      m_LastClickedID: 2052881177
=======
    m_ResultText: Test (3.404s)
    m_ResultStacktrace: 
    m_TestListState:
      scrollPos: {x: 0, y: 0}
      m_SelectedIDs: cbe393cb
      m_LastClickedID: -879500341
>>>>>>> 88b9c3df
      m_ExpandedIDs: 3cd4538e1b59558ee8b47fa0c56383bdcc72d1becbe393cb389a4bd149ac2af8f3f9b04d2b2362542a49ca71ffffff7f
      m_RenameOverlay:
        m_UserAcceptedRename: 0
        m_Name: 
        m_OriginalName: 
        m_EditFieldRect:
          serializedVersion: 2
          x: 0
          y: 0
          width: 0
          height: 0
        m_UserData: 0
        m_IsWaitingForDelay: 0
        m_IsRenaming: 0
        m_OriginalEventType: 11
        m_IsRenamingFilename: 0
        m_ClientGUIView: {fileID: 0}
      m_SearchString: 
    m_TestRunnerUIFilter:
      PassedHidden: 0
      FailedHidden: 0
      NotRunHidden: 0
      m_SearchString: 
      selectedCategoryMask: 0
      availableCategories:
      - Uncategorized
--- !u!114 &16
MonoBehaviour:
  m_ObjectHideFlags: 52
  m_CorrespondingSourceObject: {fileID: 0}
  m_PrefabInstance: {fileID: 0}
  m_PrefabAsset: {fileID: 0}
  m_GameObject: {fileID: 0}
  m_Enabled: 1
  m_EditorHideFlags: 1
  m_Script: {fileID: 12111, guid: 0000000000000000e000000000000000, type: 0}
  m_Name: 
  m_EditorClassIdentifier: 
  m_MinSize: {x: 400, y: 100}
  m_MaxSize: {x: 2048, y: 2048}
  m_TitleContent:
    m_Text: Asset Store
    m_Image: {fileID: 357073275683767465, guid: 0000000000000000d000000000000000, type: 0}
    m_Tooltip: 
  m_Pos:
    serializedVersion: 2
    x: 468
    y: 181
    width: 973
    height: 501
  m_ViewDataDictionary: {fileID: 0}
  m_OverlayCanvas:
    m_LastAppliedPresetName: Default
    m_SaveData: []
--- !u!114 &17
MonoBehaviour:
  m_ObjectHideFlags: 52
  m_CorrespondingSourceObject: {fileID: 0}
  m_PrefabInstance: {fileID: 0}
  m_PrefabAsset: {fileID: 0}
  m_GameObject: {fileID: 0}
  m_Enabled: 1
  m_EditorHideFlags: 1
  m_Script: {fileID: 12014, guid: 0000000000000000e000000000000000, type: 0}
  m_Name: 
  m_EditorClassIdentifier: 
  m_MinSize: {x: 230, y: 250}
  m_MaxSize: {x: 10000, y: 10000}
  m_TitleContent:
    m_Text: Project
    m_Image: {fileID: -7501376956915960154, guid: 0000000000000000d000000000000000, type: 0}
    m_Tooltip: 
  m_Pos:
    serializedVersion: 2
    x: 0
    y: 646
    width: 1530
    height: 353
  m_ViewDataDictionary: {fileID: 0}
  m_OverlayCanvas:
    m_LastAppliedPresetName: Default
    m_SaveData: []
  m_SearchFilter:
    m_NameFilter: 
    m_ClassNames: []
    m_AssetLabels: []
    m_AssetBundleNames: []
    m_VersionControlStates: []
    m_SoftLockControlStates: []
    m_ReferencingInstanceIDs: 
    m_SceneHandles: 
    m_ShowAllHits: 0
    m_SkipHidden: 0
    m_SearchArea: 1
    m_Folders:
    - Packages/com.e.collections
    m_Globs: []
    m_OriginalText: 
  m_ViewMode: 1
  m_StartGridSize: 64
  m_LastFolders:
  - Packages/com.e.collections
  m_LastFoldersGridSize: -1
  m_LastProjectPath: D:\Users\Administrator\Documents\Workspace\com.e.collections
  m_LockTracker:
    m_IsLocked: 0
  m_FolderTreeState:
    scrollPos: {x: 0, y: 0}
<<<<<<< HEAD
    m_SelectedIDs: e44a0000
    m_LastClickedID: 19172
    m_ExpandedIDs: 00000000d44a0000d64a000000ca9a3bffffff7f
=======
    m_SelectedIDs: dc4a0000
    m_LastClickedID: 19164
    m_ExpandedIDs: 00000000da4a0000dc4a000000ca9a3bffffff7f
>>>>>>> 88b9c3df
    m_RenameOverlay:
      m_UserAcceptedRename: 0
      m_Name: 
      m_OriginalName: 
      m_EditFieldRect:
        serializedVersion: 2
        x: 0
        y: 0
        width: 0
        height: 0
      m_UserData: 0
      m_IsWaitingForDelay: 0
      m_IsRenaming: 0
      m_OriginalEventType: 11
      m_IsRenamingFilename: 1
      m_ClientGUIView: {fileID: 0}
    m_SearchString: 
    m_CreateAssetUtility:
      m_EndAction: {fileID: 0}
      m_InstanceID: 0
      m_Path: 
      m_Icon: {fileID: 0}
      m_ResourceFile: 
  m_AssetTreeState:
    scrollPos: {x: 0, y: 0}
    m_SelectedIDs: 
    m_LastClickedID: 0
<<<<<<< HEAD
    m_ExpandedIDs: 00000000d44a0000d64a0000
=======
    m_ExpandedIDs: 00000000da4a0000dc4a0000
>>>>>>> 88b9c3df
    m_RenameOverlay:
      m_UserAcceptedRename: 0
      m_Name: 
      m_OriginalName: 
      m_EditFieldRect:
        serializedVersion: 2
        x: 0
        y: 0
        width: 0
        height: 0
      m_UserData: 0
      m_IsWaitingForDelay: 0
      m_IsRenaming: 0
      m_OriginalEventType: 11
      m_IsRenamingFilename: 1
      m_ClientGUIView: {fileID: 0}
    m_SearchString: 
    m_CreateAssetUtility:
      m_EndAction: {fileID: 0}
      m_InstanceID: 0
      m_Path: 
      m_Icon: {fileID: 0}
      m_ResourceFile: 
  m_ListAreaState:
    m_SelectedInstanceIDs: 
    m_LastClickedInstanceID: 0
    m_HadKeyboardFocusLastEvent: 1
    m_ExpandedInstanceIDs: c6230000
    m_RenameOverlay:
      m_UserAcceptedRename: 0
      m_Name: 
      m_OriginalName: 
      m_EditFieldRect:
        serializedVersion: 2
        x: 0
        y: 0
        width: 0
        height: 0
      m_UserData: 0
      m_IsWaitingForDelay: 0
      m_IsRenaming: 0
      m_OriginalEventType: 11
      m_IsRenamingFilename: 1
      m_ClientGUIView: {fileID: 8}
    m_CreateAssetUtility:
      m_EndAction: {fileID: 0}
      m_InstanceID: 0
      m_Path: 
      m_Icon: {fileID: 0}
      m_ResourceFile: 
    m_NewAssetIndexInList: -1
    m_ScrollPosition: {x: 0, y: 0}
    m_GridSize: 64
  m_SkipHiddenPackages: 0
  m_DirectoriesAreaWidth: 115
--- !u!114 &18
MonoBehaviour:
  m_ObjectHideFlags: 52
  m_CorrespondingSourceObject: {fileID: 0}
  m_PrefabInstance: {fileID: 0}
  m_PrefabAsset: {fileID: 0}
  m_GameObject: {fileID: 0}
  m_Enabled: 1
  m_EditorHideFlags: 1
  m_Script: {fileID: 12019, guid: 0000000000000000e000000000000000, type: 0}
  m_Name: 
  m_EditorClassIdentifier: 
  m_MinSize: {x: 275, y: 50}
  m_MaxSize: {x: 4000, y: 4000}
  m_TitleContent:
    m_Text: Inspector
    m_Image: {fileID: -6905738622615590433, guid: 0000000000000000d000000000000000, type: 0}
    m_Tooltip: 
  m_Pos:
    serializedVersion: 2
    x: 1531
    y: 73
    width: 388
    height: 926
  m_ViewDataDictionary: {fileID: 0}
  m_OverlayCanvas:
    m_LastAppliedPresetName: Default
    m_SaveData: []
  m_ObjectsLockedBeforeSerialization: []
  m_InstanceIDsLockedBeforeSerialization: 
  m_PreviewResizer:
    m_CachedPref: 160
    m_ControlHash: -371814159
    m_PrefName: Preview_InspectorPreview
  m_LastInspectedObjectInstanceID: -1
  m_LastVerticalScrollValue: 0
  m_GlobalObjectId: 
  m_InspectorMode: 0
  m_LockTracker:
    m_IsLocked: 0
  m_PreviewWindow: {fileID: 0}
--- !u!114 &19
MonoBehaviour:
  m_ObjectHideFlags: 52
  m_CorrespondingSourceObject: {fileID: 0}
  m_PrefabInstance: {fileID: 0}
  m_PrefabAsset: {fileID: 0}
  m_GameObject: {fileID: 0}
  m_Enabled: 1
  m_EditorHideFlags: 1
  m_Script: {fileID: 12061, guid: 0000000000000000e000000000000000, type: 0}
  m_Name: 
  m_EditorClassIdentifier: 
  m_MinSize: {x: 200, y: 200}
  m_MaxSize: {x: 4000, y: 4000}
  m_TitleContent:
    m_Text: Hierarchy
    m_Image: {fileID: -590624980919486359, guid: 0000000000000000d000000000000000, type: 0}
    m_Tooltip: 
  m_Pos:
    serializedVersion: 2
    x: 0
    y: 73
    width: 378
    height: 552
  m_ViewDataDictionary: {fileID: 0}
  m_OverlayCanvas:
    m_LastAppliedPresetName: Default
    m_SaveData: []
  m_SceneHierarchy:
    m_TreeViewState:
      scrollPos: {x: 0, y: 0}
      m_SelectedIDs: ae4d0000
      m_LastClickedID: 0
<<<<<<< HEAD
      m_ExpandedIDs: 0ca3ffff7ea3fffff0a3ffff62a4ffff8cabffff9eacffff0cadffff7aadffffe8adffff3aafffff30b2ffff92b3ffff4cb6ffffbab8ffff04baffffc2baffff64bcffffeac0ffffbec7ffff26efffffccf2ffff0cf4ffff4cf5ffffacf7fffff0f8ffff60f9ffff3afbffff
=======
      m_ExpandedIDs: 4afaffff32fbffff
>>>>>>> 88b9c3df
      m_RenameOverlay:
        m_UserAcceptedRename: 0
        m_Name: 
        m_OriginalName: 
        m_EditFieldRect:
          serializedVersion: 2
          x: 0
          y: 0
          width: 0
          height: 0
        m_UserData: 0
        m_IsWaitingForDelay: 0
        m_IsRenaming: 0
        m_OriginalEventType: 11
        m_IsRenamingFilename: 0
        m_ClientGUIView: {fileID: 0}
      m_SearchString: 
    m_ExpandedScenes: []
    m_CurrenRootInstanceID: 0
    m_LockTracker:
      m_IsLocked: 0
    m_CurrentSortingName: TransformSorting
  m_WindowGUID: bef00f473c053544e9d7a7922042c385
--- !u!114 &20
MonoBehaviour:
  m_ObjectHideFlags: 52
  m_CorrespondingSourceObject: {fileID: 0}
  m_PrefabInstance: {fileID: 0}
  m_PrefabAsset: {fileID: 0}
  m_GameObject: {fileID: 0}
  m_Enabled: 1
  m_EditorHideFlags: 1
  m_Script: {fileID: 12013, guid: 0000000000000000e000000000000000, type: 0}
  m_Name: 
  m_EditorClassIdentifier: 
  m_MinSize: {x: 200, y: 200}
  m_MaxSize: {x: 4000, y: 4000}
  m_TitleContent:
    m_Text: Scene
    m_Image: {fileID: 2318424515335265636, guid: 0000000000000000d000000000000000, type: 0}
    m_Tooltip: 
  m_Pos:
    serializedVersion: 2
    x: 379
    y: 73
    width: 1150
    height: 552
  m_ViewDataDictionary: {fileID: 0}
  m_OverlayCanvas:
    m_LastAppliedPresetName: Default
    m_SaveData:
    - dockPosition: 0
      containerId: overlay-toolbar__top
      floating: 0
      collapsed: 0
      displayed: 1
      snapOffset: {x: 0, y: 0}
      snapOffsetDelta: {x: -101, y: -26}
      snapCorner: 3
      id: Tool Settings
      index: 0
      layout: 1
    - dockPosition: 0
      containerId: overlay-toolbar__top
      floating: 0
      collapsed: 0
      displayed: 1
      snapOffset: {x: -141, y: 149}
      snapOffsetDelta: {x: 0, y: 0}
      snapCorner: 1
      id: unity-grid-and-snap-toolbar
      index: 1
      layout: 1
    - dockPosition: 1
      containerId: overlay-toolbar__top
      floating: 0
      collapsed: 0
      displayed: 1
      snapOffset: {x: 0, y: 0}
      snapOffsetDelta: {x: 0, y: 0}
      snapCorner: 0
      id: unity-scene-view-toolbar
      index: 0
      layout: 1
    - dockPosition: 1
      containerId: overlay-toolbar__top
      floating: 0
      collapsed: 0
      displayed: 0
      snapOffset: {x: 0, y: 0}
      snapOffsetDelta: {x: 0, y: 0}
      snapCorner: 1
      id: unity-search-toolbar
      index: 1
      layout: 1
    - dockPosition: 0
      containerId: overlay-container--left
      floating: 0
      collapsed: 0
      displayed: 1
      snapOffset: {x: 0, y: 0}
      snapOffsetDelta: {x: 0, y: 0}
      snapCorner: 0
      id: unity-transform-toolbar
      index: 0
      layout: 2
    - dockPosition: 0
      containerId: overlay-container--right
      floating: 0
      collapsed: 0
      displayed: 1
      snapOffset: {x: 67.5, y: 86}
      snapOffsetDelta: {x: 0, y: 0}
      snapCorner: 0
      id: Orientation
      index: 0
      layout: 4
    - dockPosition: 1
      containerId: overlay-container--right
      floating: 0
      collapsed: 0
      displayed: 0
      snapOffset: {x: 0, y: 0}
      snapOffsetDelta: {x: 0, y: 0}
      snapCorner: 0
      id: Scene View/Light Settings
      index: 0
      layout: 4
    - dockPosition: 1
      containerId: overlay-container--right
      floating: 0
      collapsed: 0
      displayed: 0
      snapOffset: {x: 0, y: 0}
      snapOffsetDelta: {x: 0, y: 0}
      snapCorner: 0
      id: Scene View/Camera
      index: 1
      layout: 4
    - dockPosition: 1
      containerId: overlay-container--right
      floating: 0
      collapsed: 0
      displayed: 0
      snapOffset: {x: 0, y: 0}
      snapOffsetDelta: {x: 0, y: 0}
      snapCorner: 0
      id: Scene View/Cloth Constraints
      index: 2
      layout: 4
    - dockPosition: 1
      containerId: overlay-container--right
      floating: 0
      collapsed: 0
      displayed: 0
      snapOffset: {x: 0, y: 0}
      snapOffsetDelta: {x: 0, y: 0}
      snapCorner: 0
      id: Scene View/Cloth Collisions
      index: 3
      layout: 4
    - dockPosition: 1
      containerId: overlay-container--right
      floating: 0
      collapsed: 0
      displayed: 0
      snapOffset: {x: 0, y: 0}
      snapOffsetDelta: {x: 0, y: 0}
      snapCorner: 0
      id: Scene View/Navmesh Display
      index: 4
      layout: 4
    - dockPosition: 1
      containerId: overlay-container--right
      floating: 0
      collapsed: 0
      displayed: 0
      snapOffset: {x: 0, y: 0}
      snapOffsetDelta: {x: 0, y: 0}
      snapCorner: 0
      id: Scene View/Agent Display
      index: 5
      layout: 4
    - dockPosition: 1
      containerId: overlay-container--right
      floating: 0
      collapsed: 0
      displayed: 0
      snapOffset: {x: 0, y: 0}
      snapOffsetDelta: {x: 0, y: 0}
      snapCorner: 0
      id: Scene View/Obstacle Display
      index: 6
      layout: 4
    - dockPosition: 1
      containerId: overlay-container--right
      floating: 0
      collapsed: 0
      displayed: 0
      snapOffset: {x: 0, y: 0}
      snapOffsetDelta: {x: 0, y: 0}
      snapCorner: 0
      id: Scene View/Occlusion Culling
      index: 7
      layout: 4
    - dockPosition: 1
      containerId: overlay-container--right
      floating: 0
      collapsed: 0
      displayed: 0
      snapOffset: {x: 0, y: 0}
      snapOffsetDelta: {x: 0, y: 0}
      snapCorner: 0
      id: Scene View/Physics Debugger
      index: 8
      layout: 4
    - dockPosition: 1
      containerId: overlay-container--right
      floating: 0
      collapsed: 0
      displayed: 0
      snapOffset: {x: 0, y: 0}
      snapOffsetDelta: {x: 0, y: 0}
      snapCorner: 0
      id: Scene View/Scene Visibility
      index: 9
      layout: 4
    - dockPosition: 1
      containerId: overlay-container--right
      floating: 0
      collapsed: 0
      displayed: 0
      snapOffset: {x: 0, y: 0}
      snapOffsetDelta: {x: 0, y: 0}
      snapCorner: 0
      id: Scene View/Particles
      index: 10
      layout: 4
  m_WindowGUID: 1d3229b2d5207384ca390142bb462a06
  m_Gizmos: 1
  m_OverrideSceneCullingMask: 6917529027641081856
  m_SceneIsLit: 1
  m_SceneLighting: 1
  m_2DMode: 0
  m_isRotationLocked: 0
  m_PlayAudio: 0
  m_AudioPlay: 0
  m_Position:
    m_Target: {x: -0.5539074, y: -0.10739136, z: 0.65873337}
    speed: 2
    m_Value: {x: -0.5539074, y: -0.10739136, z: 0.65873337}
  m_RenderMode: 0
  m_CameraMode:
    drawMode: 0
    name: Shaded
    section: Shading Mode
  m_ValidateTrueMetals: 0
  m_DoValidateTrueMetals: 0
  m_ExposureSliderValue: 0
  m_SceneViewState:
    m_AlwaysRefresh: 0
    showFog: 1
    showSkybox: 1
    showFlares: 1
    showImageEffects: 1
    showParticleSystems: 1
    showVisualEffectGraphs: 1
    m_FxEnabled: 1
  m_Grid:
    xGrid:
      m_Fade:
        m_Target: 0
        speed: 2
        m_Value: 0
      m_Color: {r: 0.5, g: 0.5, b: 0.5, a: 0.4}
      m_Pivot: {x: 0, y: 0, z: 0}
      m_Size: {x: 0, y: 0}
    yGrid:
      m_Fade:
        m_Target: 1
        speed: 2
        m_Value: 1
      m_Color: {r: 0.5, g: 0.5, b: 0.5, a: 0.4}
      m_Pivot: {x: 0, y: 0, z: 0}
      m_Size: {x: 1, y: 1}
    zGrid:
      m_Fade:
        m_Target: 0
        speed: 2
        m_Value: 0
      m_Color: {r: 0.5, g: 0.5, b: 0.5, a: 0.4}
      m_Pivot: {x: 0, y: 0, z: 0}
      m_Size: {x: 0, y: 0}
    m_ShowGrid: 1
    m_GridAxis: 1
    m_gridOpacity: 0.5
  m_Rotation:
    m_Target: {x: -0.09337948, y: 0.8897607, z: -0.2109703, w: -0.39382514}
    speed: 2
    m_Value: {x: -0.09337946, y: 0.88976043, z: -0.21097025, w: -0.39382505}
  m_Size:
    m_Target: 10
    speed: 2
    m_Value: 10
  m_Ortho:
    m_Target: 0
    speed: 2
    m_Value: 0
  m_CameraSettings:
    m_Speed: 1
    m_SpeedNormalized: 0.5
    m_SpeedMin: 0.01
    m_SpeedMax: 2
    m_EasingEnabled: 1
    m_EasingDuration: 0.4
    m_AccelerationEnabled: 1
    m_FieldOfViewHorizontalOrVertical: 60
    m_NearClip: 0.03
    m_FarClip: 10000
    m_DynamicClip: 1
    m_OcclusionCulling: 0
  m_LastSceneViewRotation: {x: 0, y: 0, z: 0, w: 0}
  m_LastSceneViewOrtho: 0
  m_ReplacementShader: {fileID: 0}
  m_ReplacementString: 
  m_SceneVisActive: 1
  m_LastLockedObject: {fileID: 0}
  m_ViewIsLockedToObject: 0
--- !u!114 &21
MonoBehaviour:
  m_ObjectHideFlags: 52
  m_CorrespondingSourceObject: {fileID: 0}
  m_PrefabInstance: {fileID: 0}
  m_PrefabAsset: {fileID: 0}
  m_GameObject: {fileID: 0}
  m_Enabled: 1
  m_EditorHideFlags: 1
  m_Script: {fileID: 12015, guid: 0000000000000000e000000000000000, type: 0}
  m_Name: 
  m_EditorClassIdentifier: 
  m_MinSize: {x: 200, y: 200}
  m_MaxSize: {x: 4000, y: 4000}
  m_TitleContent:
    m_Text: Game
    m_Image: {fileID: -2087823869225018852, guid: 0000000000000000d000000000000000, type: 0}
    m_Tooltip: 
  m_Pos:
    serializedVersion: 2
    x: 379
    y: 73
    width: 1150
    height: 552
  m_ViewDataDictionary: {fileID: 0}
  m_OverlayCanvas:
    m_LastAppliedPresetName: Default
    m_SaveData: []
  m_SerializedViewNames: []
  m_SerializedViewValues: []
  m_PlayModeViewName: GameView
  m_ShowGizmos: 0
  m_TargetDisplay: 0
  m_ClearColor: {r: 0, g: 0, b: 0, a: 0}
  m_TargetSize: {x: 1150, y: 531}
  m_TextureFilterMode: 0
  m_TextureHideFlags: 61
  m_RenderIMGUI: 1
  m_EnterPlayModeBehavior: 0
  m_UseMipMap: 0
  m_VSyncEnabled: 0
  m_Gizmos: 0
  m_Stats: 0
  m_SelectedSizes: 00000000000000000000000000000000000000000000000000000000000000000000000000000000
  m_ZoomArea:
    m_HRangeLocked: 0
    m_VRangeLocked: 0
    hZoomLockedByDefault: 0
    vZoomLockedByDefault: 0
    m_HBaseRangeMin: -575
    m_HBaseRangeMax: 575
<<<<<<< HEAD
    m_VBaseRangeMin: -265.5
    m_VBaseRangeMax: 265.5
=======
    m_VBaseRangeMin: -276
    m_VBaseRangeMax: 276
>>>>>>> 88b9c3df
    m_HAllowExceedBaseRangeMin: 1
    m_HAllowExceedBaseRangeMax: 1
    m_VAllowExceedBaseRangeMin: 1
    m_VAllowExceedBaseRangeMax: 1
    m_ScaleWithWindow: 0
    m_HSlider: 0
    m_VSlider: 0
    m_IgnoreScrollWheelUntilClicked: 0
    m_EnableMouseInput: 0
    m_EnableSliderZoomHorizontal: 0
    m_EnableSliderZoomVertical: 0
    m_UniformScale: 1
    m_UpDirection: 1
    m_DrawArea:
      serializedVersion: 2
      x: 0
<<<<<<< HEAD
      y: 21
      width: 1150
      height: 531
    m_Scale: {x: 1, y: 1}
    m_Translation: {x: 575, y: 265.5}
=======
      y: 0
      width: 1150
      height: 552
    m_Scale: {x: 1, y: 1}
    m_Translation: {x: 575, y: 276}
>>>>>>> 88b9c3df
    m_MarginLeft: 0
    m_MarginRight: 0
    m_MarginTop: 0
    m_MarginBottom: 0
    m_LastShownAreaInsideMargins:
      serializedVersion: 2
      x: -575
<<<<<<< HEAD
      y: -265.5
      width: 1150
      height: 531
=======
      y: -276
      width: 1150
      height: 552
>>>>>>> 88b9c3df
    m_MinimalGUI: 1
  m_defaultScale: 1
  m_LastWindowPixelSize: {x: 1150, y: 552}
  m_ClearInEditMode: 1
  m_NoCameraWarning: 1
  m_LowResolutionForAspectRatios: 01000000000000000000
  m_XRRenderMode: 0
  m_RenderTexture: {fileID: 0}
--- !u!114 &22
MonoBehaviour:
  m_ObjectHideFlags: 52
  m_CorrespondingSourceObject: {fileID: 0}
  m_PrefabInstance: {fileID: 0}
  m_PrefabAsset: {fileID: 0}
  m_GameObject: {fileID: 0}
  m_Enabled: 1
  m_EditorHideFlags: 1
  m_Script: {fileID: 12003, guid: 0000000000000000e000000000000000, type: 0}
  m_Name: 
  m_EditorClassIdentifier: 
  m_MinSize: {x: 100, y: 100}
  m_MaxSize: {x: 4000, y: 4000}
  m_TitleContent:
    m_Text: Console
    m_Image: {fileID: 111653112392082826, guid: 0000000000000000d000000000000000, type: 0}
    m_Tooltip: 
  m_Pos:
    serializedVersion: 2
    x: 0
    y: 646
    width: 1530
    height: 353
  m_ViewDataDictionary: {fileID: 0}
  m_OverlayCanvas:
    m_LastAppliedPresetName: Default
    m_SaveData: []<|MERGE_RESOLUTION|>--- conflicted
+++ resolved
@@ -142,13 +142,8 @@
     y: 0
     width: 389
     height: 947
-<<<<<<< HEAD
-  m_MinSize: {x: 275, y: 50}
-  m_MaxSize: {x: 4000, y: 4000}
-=======
   m_MinSize: {x: 276, y: 71}
   m_MaxSize: {x: 4001, y: 4021}
->>>>>>> 88b9c3df
   m_ActualView: {fileID: 18}
   m_Panes:
   - {fileID: 18}
@@ -452,11 +447,7 @@
       name: collections
       fullName: collections
       resultStatus: 1
-<<<<<<< HEAD
-      duration: 0.0639537
-=======
       duration: 3.4887822
->>>>>>> 88b9c3df
       messages: 
       output: 
       stacktrace: 
@@ -472,11 +463,7 @@
       name: E.Collections.Tests.dll
       fullName: D:/Users/Administrator/Documents/Workspace/com.e.collections/Library/ScriptAssemblies/E.Collections.Tests.dll
       resultStatus: 1
-<<<<<<< HEAD
-      duration: 0.0163282
-=======
       duration: 3.410949
->>>>>>> 88b9c3df
       messages: 
       output: 
       stacktrace: 
@@ -492,11 +479,7 @@
       name: E
       fullName: E
       resultStatus: 1
-<<<<<<< HEAD
-      duration: 0.0146915
-=======
       duration: 3.408797
->>>>>>> 88b9c3df
       messages: 
       output: 
       stacktrace: 
@@ -512,11 +495,7 @@
       name: Collections
       fullName: E.Collections
       resultStatus: 1
-<<<<<<< HEAD
-      duration: 0.0132721
-=======
       duration: 3.4081216
->>>>>>> 88b9c3df
       messages: 
       output: 
       stacktrace: 
@@ -532,11 +511,7 @@
       name: Test
       fullName: E.Collections.Test
       resultStatus: 1
-<<<<<<< HEAD
-      duration: 0.0096757
-=======
       duration: 3.40375
->>>>>>> 88b9c3df
       messages: 
       output: 
       stacktrace: 
@@ -548,86 +523,11 @@
       parentId: 1019
       parentUniqueId: E.Collections.Tests.dll/E/[Collections][suite]
     - id: 1001
-      uniqueId: E.Collections.Tests.dll/E/Collections/Test/[E.Collections.Tests][E.Collections.Test.TestTrailingZerosCount][suite]
-      name: TestTrailingZerosCount
-      fullName: E.Collections.Test.TestTrailingZerosCount
-      resultStatus: 1
-      duration: 0.0051608
-      messages: 
-      output: 
-      stacktrace: 
-      notRunnable: 0
-      ignoredOrSkipped: 0
-      description: 
-      isSuite: 1
-      categories: []
-      parentId: 1024
-      parentUniqueId: E.Collections.Tests.dll/E/Collections/[E.Collections.Tests][E.Collections.Test][suite]
-    - id: 1004
-      uniqueId: E.Collections.Tests.dll/E/Collections/Test/TestTrailingZerosCount/[E.Collections.Tests][E.Collections.Test.TestTrailingZerosCount.Find64BitMagicNumber]
-      name: Find64BitMagicNumber
-      fullName: E.Collections.Test.TestTrailingZerosCount.Find64BitMagicNumber
-      resultStatus: 1
-      duration: 0.0202777
-      messages: 
-      output: "64bits MagicNumber: 151050438420815295 \n Zeros Counts: \r\n0 ,1 ,2
-        ,7 ,3 ,13 ,8 ,19 ,4 ,25 ,14 ,28 ,9 ,34 ,20 ,40 ,\r\n5 ,17 ,26 ,38 ,15 ,46
-        ,29 ,48 ,10 ,31 ,35 ,54 ,21 ,50 ,41 ,57 ,\r\n63 ,6 ,12 ,18 ,24 ,27 ,33 ,39
-        ,16 ,37 ,45 ,47 ,30 ,53 ,49 ,56 ,\r\n62 ,11 ,23 ,32 ,36 ,44 ,52 ,55 ,61 ,22
-        ,43 ,51 ,60 ,42 ,59 ,58 ,\r\n"
-      stacktrace: 
-      notRunnable: 0
-      ignoredOrSkipped: 0
-      description: 
-      isSuite: 0
-      categories:
-      - Uncategorized
-      parentId: 1001
-      parentUniqueId: E.Collections.Tests.dll/E/Collections/Test/[E.Collections.Tests][E.Collections.Test.TestTrailingZerosCount][suite]
-    - id: 1002
-      uniqueId: E.Collections.Tests.dll/E/Collections/Test/TestTrailingZerosCount/[E.Collections.Tests][E.Collections.Test.TestTrailingZerosCount.TestTrailingZerosCount32]
-      name: TestTrailingZerosCount32
-      fullName: E.Collections.Test.TestTrailingZerosCount.TestTrailingZerosCount32
-      resultStatus: 1
-      duration: 0.0242344
-      messages: 
-      output: 
-      stacktrace: 
-      notRunnable: 0
-      ignoredOrSkipped: 0
-      description: 
-      isSuite: 0
-      categories:
-      - Uncategorized
-      parentId: 1001
-      parentUniqueId: E.Collections.Tests.dll/E/Collections/Test/[E.Collections.Tests][E.Collections.Test.TestTrailingZerosCount][suite]
-    - id: 1003
-      uniqueId: E.Collections.Tests.dll/E/Collections/Test/TestTrailingZerosCount/[E.Collections.Tests][E.Collections.Test.TestTrailingZerosCount.TestTrailingZerosCount64]
-      name: TestTrailingZerosCount64
-      fullName: E.Collections.Test.TestTrailingZerosCount.TestTrailingZerosCount64
-      resultStatus: 1
-      duration: 0.0001639
-      messages: 
-      output: 
-      stacktrace: 
-      notRunnable: 0
-      ignoredOrSkipped: 0
-      description: 
-      isSuite: 0
-      categories:
-      - Uncategorized
-      parentId: 1001
-      parentUniqueId: E.Collections.Tests.dll/E/Collections/Test/[E.Collections.Tests][E.Collections.Test.TestTrailingZerosCount][suite]
-    - id: 1001
       uniqueId: E.Collections.Tests.dll/E/Collections/Test/[E.Collections.Tests][E.Collections.Test.TestUnsafeChunkedHashSet][suite]
       name: TestUnsafeChunkedHashSet
       fullName: E.Collections.Test.TestUnsafeChunkedHashSet
       resultStatus: 1
-<<<<<<< HEAD
-      duration: 0.7813224
-=======
       duration: 0.4694835
->>>>>>> 88b9c3df
       messages: 
       output: 
       stacktrace: 
@@ -643,11 +543,7 @@
       name: TestUnsafeChunkedHashSetJob
       fullName: E.Collections.Test.TestUnsafeChunkedHashSet.TestUnsafeChunkedHashSetJob
       resultStatus: 1
-<<<<<<< HEAD
-      duration: 0.1643409
-=======
       duration: 0.1735264
->>>>>>> 88b9c3df
       messages: 
       output: 
       stacktrace: 
@@ -664,11 +560,7 @@
       name: TestUnsafeChunkedHashSetRemove
       fullName: E.Collections.Test.TestUnsafeChunkedHashSet.TestUnsafeChunkedHashSetRemove
       resultStatus: 1
-<<<<<<< HEAD
-      duration: 0.3464578
-=======
       duration: 0.1634994
->>>>>>> 88b9c3df
       messages: 
       output: 
       stacktrace: 
@@ -685,11 +577,7 @@
       name: TestUnsafeChunkedHashSetSet
       fullName: E.Collections.Test.TestUnsafeChunkedHashSet.TestUnsafeChunkedHashSetSet
       resultStatus: 1
-<<<<<<< HEAD
-      duration: 0.2573537
-=======
       duration: 0.1048177
->>>>>>> 88b9c3df
       messages: 
       output: 
       stacktrace: 
@@ -706,11 +594,7 @@
       name: TestUnsafeChunkedList
       fullName: E.Collections.Test.TestUnsafeChunkedList
       resultStatus: 1
-<<<<<<< HEAD
-      duration: 0.0528165
-=======
       duration: 0.0199779
->>>>>>> 88b9c3df
       messages: 
       output: 
       stacktrace: 
@@ -726,11 +610,7 @@
       name: TestUnsafeChunkedListAdd
       fullName: E.Collections.Test.TestUnsafeChunkedList.TestUnsafeChunkedListAdd
       resultStatus: 1
-<<<<<<< HEAD
-      duration: 0.0040352
-=======
       duration: 0.0041337
->>>>>>> 88b9c3df
       messages: 
       output: 
       stacktrace: 
@@ -747,11 +627,7 @@
       name: TestUnsafeChunkedListInsert
       fullName: E.Collections.Test.TestUnsafeChunkedList.TestUnsafeChunkedListInsert
       resultStatus: 1
-<<<<<<< HEAD
-      duration: 0.0012158
-=======
       duration: 0.002809
->>>>>>> 88b9c3df
       messages: 
       output: 
       stacktrace: 
@@ -768,11 +644,7 @@
       name: TestUnsafeChunkedListRemove
       fullName: E.Collections.Test.TestUnsafeChunkedList.TestUnsafeChunkedListRemove
       resultStatus: 1
-<<<<<<< HEAD
-      duration: 0.0013407
-=======
       duration: 0.0011093
->>>>>>> 88b9c3df
       messages: 
       output: 
       stacktrace: 
@@ -789,11 +661,7 @@
       name: TestUnsafeChunkedListRemove1
       fullName: E.Collections.Test.TestUnsafeChunkedList.TestUnsafeChunkedListRemove1
       resultStatus: 1
-<<<<<<< HEAD
-      duration: 0.00088
-=======
       duration: 0.0005525
->>>>>>> 88b9c3df
       messages: 
       output: 
       stacktrace: 
@@ -810,11 +678,7 @@
       name: TestUnsafeChunkedQueue
       fullName: E.Collections.Test.TestUnsafeChunkedQueue
       resultStatus: 1
-<<<<<<< HEAD
-      duration: 0.0310392
-=======
       duration: 0.0174861
->>>>>>> 88b9c3df
       messages: 
       output: 
       stacktrace: 
@@ -830,11 +694,7 @@
       name: TestUnsafeChunkedQueueDequeue
       fullName: E.Collections.Test.TestUnsafeChunkedQueue.TestUnsafeChunkedQueueDequeue
       resultStatus: 1
-<<<<<<< HEAD
-      duration: 0.0042479
-=======
       duration: 0.0032437
->>>>>>> 88b9c3df
       messages: 
       output: 
       stacktrace: 
@@ -851,11 +711,7 @@
       name: TestUnsafeChunkedQueueEnqueuePeek
       fullName: E.Collections.Test.TestUnsafeChunkedQueue.TestUnsafeChunkedQueueEnqueuePeek
       resultStatus: 1
-<<<<<<< HEAD
-      duration: 0.0015849
-=======
       duration: 0.0009316
->>>>>>> 88b9c3df
       messages: 
       output: 
       stacktrace: 
@@ -872,11 +728,7 @@
       name: TestUnsafeChunkedSet
       fullName: E.Collections.Test.TestUnsafeChunkedSet
       resultStatus: 1
-<<<<<<< HEAD
-      duration: 2.8678808
-=======
       duration: 2.890123
->>>>>>> 88b9c3df
       messages: 
       output: 
       stacktrace: 
@@ -892,11 +744,7 @@
       name: TestUnsafeChunkedSetJob
       fullName: E.Collections.Test.TestUnsafeChunkedSet.TestUnsafeChunkedSetJob
       resultStatus: 1
-<<<<<<< HEAD
-      duration: 0.0913362
-=======
       duration: 0.1079937
->>>>>>> 88b9c3df
       messages: 
       output: 
       stacktrace: 
@@ -913,11 +761,7 @@
       name: TestUnsafeChunkedSetRemove
       fullName: E.Collections.Test.TestUnsafeChunkedSet.TestUnsafeChunkedSetRemove
       resultStatus: 1
-<<<<<<< HEAD
-      duration: 1.1791152
-=======
       duration: 1.5005771
->>>>>>> 88b9c3df
       messages: 
       output: 
       stacktrace: 
@@ -934,11 +778,7 @@
       name: TestUnsafeChunkedSetSet
       fullName: E.Collections.Test.TestUnsafeChunkedSet.TestUnsafeChunkedSetSet
       resultStatus: 1
-<<<<<<< HEAD
-      duration: 1.5846454
-=======
       duration: 1.2732574
->>>>>>> 88b9c3df
       messages: 
       output: 
       stacktrace: 
@@ -950,21 +790,12 @@
       - Uncategorized
       parentId: 1013
       parentUniqueId: E.Collections.Tests.dll/E/Collections/Test/[E.Collections.Tests][E.Collections.Test.TestUnsafeChunkedSet][suite]
-<<<<<<< HEAD
-    m_ResultText: TestTrailingZerosCount64 (0.000s)
-    m_ResultStacktrace: 
-    m_TestListState:
-      scrollPos: {x: 0, y: 0}
-      m_SelectedIDs: 197b5c7a
-      m_LastClickedID: 2052881177
-=======
     m_ResultText: Test (3.404s)
     m_ResultStacktrace: 
     m_TestListState:
       scrollPos: {x: 0, y: 0}
       m_SelectedIDs: cbe393cb
       m_LastClickedID: -879500341
->>>>>>> 88b9c3df
       m_ExpandedIDs: 3cd4538e1b59558ee8b47fa0c56383bdcc72d1becbe393cb389a4bd149ac2af8f3f9b04d2b2362542a49ca71ffffff7f
       m_RenameOverlay:
         m_UserAcceptedRename: 0
@@ -1073,15 +904,9 @@
     m_IsLocked: 0
   m_FolderTreeState:
     scrollPos: {x: 0, y: 0}
-<<<<<<< HEAD
-    m_SelectedIDs: e44a0000
-    m_LastClickedID: 19172
-    m_ExpandedIDs: 00000000d44a0000d64a000000ca9a3bffffff7f
-=======
     m_SelectedIDs: dc4a0000
     m_LastClickedID: 19164
     m_ExpandedIDs: 00000000da4a0000dc4a000000ca9a3bffffff7f
->>>>>>> 88b9c3df
     m_RenameOverlay:
       m_UserAcceptedRename: 0
       m_Name: 
@@ -1109,11 +934,7 @@
     scrollPos: {x: 0, y: 0}
     m_SelectedIDs: 
     m_LastClickedID: 0
-<<<<<<< HEAD
-    m_ExpandedIDs: 00000000d44a0000d64a0000
-=======
     m_ExpandedIDs: 00000000da4a0000dc4a0000
->>>>>>> 88b9c3df
     m_RenameOverlay:
       m_UserAcceptedRename: 0
       m_Name: 
@@ -1241,13 +1062,9 @@
   m_SceneHierarchy:
     m_TreeViewState:
       scrollPos: {x: 0, y: 0}
-      m_SelectedIDs: ae4d0000
+      m_SelectedIDs: 
       m_LastClickedID: 0
-<<<<<<< HEAD
-      m_ExpandedIDs: 0ca3ffff7ea3fffff0a3ffff62a4ffff8cabffff9eacffff0cadffff7aadffffe8adffff3aafffff30b2ffff92b3ffff4cb6ffffbab8ffff04baffffc2baffff64bcffffeac0ffffbec7ffff26efffffccf2ffff0cf4ffff4cf5ffffacf7fffff0f8ffff60f9ffff3afbffff
-=======
       m_ExpandedIDs: 4afaffff32fbffff
->>>>>>> 88b9c3df
       m_RenameOverlay:
         m_UserAcceptedRename: 0
         m_Name: 
@@ -1627,13 +1444,8 @@
     vZoomLockedByDefault: 0
     m_HBaseRangeMin: -575
     m_HBaseRangeMax: 575
-<<<<<<< HEAD
-    m_VBaseRangeMin: -265.5
-    m_VBaseRangeMax: 265.5
-=======
     m_VBaseRangeMin: -276
     m_VBaseRangeMax: 276
->>>>>>> 88b9c3df
     m_HAllowExceedBaseRangeMin: 1
     m_HAllowExceedBaseRangeMax: 1
     m_VAllowExceedBaseRangeMin: 1
@@ -1650,19 +1462,11 @@
     m_DrawArea:
       serializedVersion: 2
       x: 0
-<<<<<<< HEAD
-      y: 21
-      width: 1150
-      height: 531
-    m_Scale: {x: 1, y: 1}
-    m_Translation: {x: 575, y: 265.5}
-=======
       y: 0
       width: 1150
       height: 552
     m_Scale: {x: 1, y: 1}
     m_Translation: {x: 575, y: 276}
->>>>>>> 88b9c3df
     m_MarginLeft: 0
     m_MarginRight: 0
     m_MarginTop: 0
@@ -1670,15 +1474,9 @@
     m_LastShownAreaInsideMargins:
       serializedVersion: 2
       x: -575
-<<<<<<< HEAD
-      y: -265.5
-      width: 1150
-      height: 531
-=======
       y: -276
       width: 1150
       height: 552
->>>>>>> 88b9c3df
     m_MinimalGUI: 1
   m_defaultScale: 1
   m_LastWindowPixelSize: {x: 1150, y: 552}
